--- conflicted
+++ resolved
@@ -80,11 +80,6 @@
     g1: mhg.MHGraph = mhg.mhgraph([[2, 3, 4]])
     g2: mhg.MHGraph = mhg.mhgraph([[2, 3, 5]])
 
-<<<<<<< HEAD
-    cnfs: set[cnf.Cnf]
-    cnfs = op.graph_or(g1, g2)
-=======
     cnfs: Set[cnf.Cnf]
     cnfs = op.graph_or(g1, g2) | op.graph_or(g3, g4) | op.graph_or(g5, g6)
->>>>>>> 1caec63e
     print_grouping_table(cnfs)